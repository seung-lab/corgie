--- conflicted
+++ resolved
@@ -28,17 +28,10 @@
       'click-option-group',
       'click>=7,<8',
       'procspec',
-<<<<<<< HEAD
       'objectscriber',
-      'modelhouse',
-      'idna>=2.5,<3',
-      'google-auth<2.0dev,>=1.11.0',
-      'cloud-volume<3',
-=======
       'idna>=2.5',
       'google-auth>=1.11.0',
       'cloud-volume',
->>>>>>> c9c9b4a1
       'scikit-image',
       'h5py',
       'kimimaro',
