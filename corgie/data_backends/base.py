--- conflicted
+++ resolved
@@ -33,16 +33,8 @@
 
     def __init__(self, *kargs, device=None, **kwargs):
         self.layer_constr_dict = {n: None for n in get_layer_types()}
-<<<<<<< HEAD
-        if device is not None:
-            self.device = device
-        else:
-            self.device = self.default_device
-        #super().__init__(*kargs, **kwargs)
-=======
         self.device = device
         super().__init__(*kargs, **kwargs)
->>>>>>> c9c9b4a1
 
     def create_layer(self, path, layer_type=None, reference=None, layer_args={}, **kwargs):
         if self.device is None:
